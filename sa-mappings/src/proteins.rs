//! This module contains the `Protein` and `Proteins` structs, which are used to represent proteins
//! and collections of proteins, respectively.

use std::{
    error::Error,
    fs::File,
    io::BufReader,
    ops::Index,
    str::from_utf8
};

use bytelines::ByteLines;
use get_size::GetSize;
use fa_compression::algorithm1::decode;
use umgap::taxon::TaxonId;

use crate::taxonomy::TaxonAggregator;

/// The separation character used in the input string
pub static SEPARATION_CHARACTER: u8 = b'-';

/// The termination character used in the input string
/// This character should be smaller than the separation character
pub static TERMINATION_CHARACTER: u8 = b'$';

/// A struct that represents a protein and its linked information
#[derive(GetSize)]
pub struct Protein {
    /// The id of the protein
    pub uniprot_id: String,

    /// the taxon id of the protein
    pub taxon_id: TaxonId,

    /// The encoded functional annotations of the protein
    pub functional_annotations: Vec<u8>
}

/// A struct that represents a collection of proteins
#[derive(GetSize)]
pub struct Proteins {
    /// The input string containing all proteins
    pub input_string: Vec<u8>,

    /// The proteins in the input string
    pub proteins: Vec<Protein>
}

impl Protein {
    /// Returns the decoded functional annotations of the protein
    pub fn get_functional_annotations(&self) -> String {
        decode(&self.functional_annotations)
    }
}

impl Proteins {
    /// Creates a new `Proteins` struct from a database file and a `TaxonAggregator`
    ///
    /// # Arguments
    /// * `file` - The path to the database file
    /// * `taxon_aggregator` - The `TaxonAggregator` to use
    ///
    /// # Returns
    ///
    /// Returns a `Result` containing the `Proteins` struct
    ///
    /// # Errors
    ///
    /// Returns a `Box<dyn Error>` if an error occurred while reading the database file
    pub fn try_from_database_file(
        file: &str,
        taxon_aggregator: &TaxonAggregator
    ) -> Result<Self, Box<dyn Error>> {
        let mut input_string: String = String::new();
        let mut proteins: Vec<Protein> = Vec::new();

        let file = File::open(file)?;

        let mut start_index = 0;

        // Read the lines as bytes, since the input string is not guaranteed to be utf8
        // because of the encoded functional annotations
        let mut lines = ByteLines::new(BufReader::new(file));

        while let Some(Ok(line)) = lines.next() {
            let mut fields = line.split(|b| *b == b'\t');

            // uniprot_id, taxon_id and sequence should always contain valid utf8
            let uniprot_id = from_utf8(fields.next().unwrap())?;
            let taxon_id = from_utf8(fields.next().unwrap())?.parse::<TaxonId>()?;
            let sequence = from_utf8(fields.next().unwrap())?;
            let functional_annotations: Vec<u8> = fields.next().unwrap().to_vec();

            if !taxon_aggregator.taxon_exists(taxon_id) {
                continue;
            }

            input_string.push_str(&sequence.to_uppercase());
            input_string.push(SEPARATION_CHARACTER.into());

            proteins.push(Protein {
                uniprot_id: uniprot_id.to_string(),
                taxon_id,
                functional_annotations
            });

            start_index += sequence.len() + 1;
        }

        input_string.pop();
        input_string.push(TERMINATION_CHARACTER.into());
        input_string.shrink_to_fit();
<<<<<<< HEAD

=======
        proteins.shrink_to_fit();
>>>>>>> b4218e71
        Ok(Self {
            input_string: input_string.into_bytes(),
            proteins
        })
    }
    
}

impl Index<usize> for Proteins {
    type Output = Protein;

    fn index(&self, index: usize) -> &Self::Output {
        &self.proteins[index]
    }
}

#[cfg(test)]
mod tests {
    use std::{
        fs::File,
        io::Write,
        path::PathBuf
    };

    use fa_compression::algorithm1::decode;
    use tempdir::TempDir;

    use super::*;
    use crate::taxonomy::AggregationMethod;

    fn create_database_file(tmp_dir: &TempDir) -> PathBuf {
        let database_file = tmp_dir.path().join("database.tsv");
        let mut file = File::create(&database_file).unwrap();

        file.write("P12345\t1\tMLPGLALLLLAAWTARALEV\t".as_bytes())
            .unwrap();
        file.write_all(&[0xD1, 0x11, 0xA3, 0x8A, 0xD1, 0x27, 0x47, 0x5E, 0x11, 0x99, 0x27])
            .unwrap();
        file.write("\n".as_bytes()).unwrap();
        file.write("P54321\t2\tPTDGNAGLLAEPQIAMFCGRLNMHMNVQNG\t".as_bytes())
            .unwrap();
        file.write_all(&[0xD1, 0x11, 0xA3, 0x8A, 0xD1, 0x27, 0x47, 0x5E, 0x11, 0x99, 0x27])
            .unwrap();
        file.write("\n".as_bytes()).unwrap();
        file.write("P67890\t6\tKWDSDPSGTKTCIDT\t".as_bytes())
            .unwrap();
        file.write_all(&[0xD1, 0x11, 0xA3, 0x8A, 0xD1, 0x27, 0x47, 0x5E, 0x11, 0x99, 0x27])
            .unwrap();
        file.write("\n".as_bytes()).unwrap();
        file.write("P13579\t17\tKEGILQYCQEVYPELQITNVVEANQPVTIQNWCKRGRKQCKTHPH\t".as_bytes())
            .unwrap();
        file.write_all(&[0xD1, 0x11, 0xA3, 0x8A, 0xD1, 0x27, 0x47, 0x5E, 0x11, 0x99, 0x27])
            .unwrap();
        file.write("\n".as_bytes()).unwrap();

        database_file
    }

    fn create_taxonomy_file(tmp_dir: &TempDir) -> PathBuf {
        let taxonomy_file = tmp_dir.path().join("taxonomy.tsv");
        let mut file = File::create(&taxonomy_file).unwrap();

        writeln!(file, "1\troot\tno rank\t1\t\x01").unwrap();
        writeln!(file, "2\tBacteria\tsuperkingdom\t1\t\x01").unwrap();
        writeln!(file, "6\tAzorhizobium\tgenus\t1\t\x01").unwrap();
        writeln!(file, "7\tAzorhizobium caulinodans\tspecies\t6\t\x01").unwrap();
        writeln!(file, "9\tBuchnera aphidicola\tspecies\t6\t\x01").unwrap();
        writeln!(file, "10\tCellvibrio\tgenus\t6\t\x01").unwrap();
        writeln!(file, "11\tCellulomonas gilvus\tspecies\t10\t\x01").unwrap();
        writeln!(file, "13\tDictyoglomus\tgenus\t11\t\x01").unwrap();
        writeln!(file, "14\tDictyoglomus thermophilum\tspecies\t10\t\x01").unwrap();
        writeln!(file, "16\tMethylophilus\tgenus\t14\t\x01").unwrap();
        writeln!(file, "17\tMethylophilus methylotrophus\tspecies\t16\t\x01").unwrap();
        writeln!(file, "18\tPelobacter\tgenus\t17\t\x01").unwrap();
        writeln!(file, "19\tSyntrophotalea carbinolica\tspecies\t17\t\x01").unwrap();
        writeln!(file, "20\tPhenylobacterium\tgenus\t19\t\x01").unwrap();

        taxonomy_file
    }

    #[test]
    fn test_new_protein() {
        let protein = Protein {
            uniprot_id:             "P12345".to_string(),
            taxon_id:               1,
            functional_annotations: vec![0xD1, 0x11]
        };

        assert_eq!(protein.uniprot_id, "P12345");
        assert_eq!(protein.taxon_id, 1);
        assert_eq!(protein.functional_annotations, vec![0xD1, 0x11]);
    }

    #[test]
    fn test_new_proteins() {
        let proteins = Proteins {
            input_string: "MLPGLALLLLAAWTARALEV-PTDGNAGLLAEPQIAMFCGRLNMHMNVQNG"
                .as_bytes()
                .to_vec(),
            proteins:     vec![
                Protein {
                    uniprot_id:             "P12345".to_string(),
                    taxon_id:               1,
                    functional_annotations: vec![0xD1, 0x11]
                },
                Protein {
                    uniprot_id:             "P54321".to_string(),
                    taxon_id:               2,
                    functional_annotations: vec![0xD1, 0x11]
                },
            ]
        };

        assert_eq!(
            proteins.input_string,
            "MLPGLALLLLAAWTARALEV-PTDGNAGLLAEPQIAMFCGRLNMHMNVQNG".as_bytes()
        );
        assert_eq!(proteins.proteins.len(), 2);
        assert_eq!(proteins.proteins[0].uniprot_id, "P12345");
        assert_eq!(proteins.proteins[0].taxon_id, 1);
        assert_eq!(proteins.proteins[0].functional_annotations, vec![0xD1, 0x11]);
        assert_eq!(proteins.proteins[1].uniprot_id, "P54321");
        assert_eq!(proteins.proteins[1].taxon_id, 2);
        assert_eq!(proteins.proteins[1].functional_annotations, vec![0xD1, 0x11]);
    }

    #[test]
    fn test_get_taxon() {
        // Create a temporary directory for this test
        let tmp_dir = TempDir::new("test_get_taxon").unwrap();

        let database_file = create_database_file(&tmp_dir);
        let taxonomy_file = create_taxonomy_file(&tmp_dir);

        let taxon_aggregator = TaxonAggregator::try_from_taxonomy_file(
            taxonomy_file.to_str().unwrap(),
            AggregationMethod::Lca
        )
        .unwrap();
        let proteins =
            Proteins::try_from_database_file(database_file.to_str().unwrap(), &taxon_aggregator)
                .unwrap();

        let taxa = vec![1, 2, 6, 17];
        for (i, protein) in proteins.proteins.iter().enumerate() {
            assert_eq!(protein.taxon_id, taxa[i]);
        }
    }

    #[test]
    fn test_get_functional_annotations() {
        // Create a temporary directory for this test
        let tmp_dir = TempDir::new("test_get_fa").unwrap();

        let database_file = create_database_file(&tmp_dir);
        let taxonomy_file = create_taxonomy_file(&tmp_dir);

        let taxon_aggregator = TaxonAggregator::try_from_taxonomy_file(
            taxonomy_file.to_str().unwrap(),
            AggregationMethod::Lca
        )
        .unwrap();
        let proteins =
            Proteins::try_from_database_file(database_file.to_str().unwrap(), &taxon_aggregator)
                .unwrap();

        for protein in proteins.proteins.iter() {
            assert_eq!(
                decode(&protein.functional_annotations),
                "GO:0009279;IPR:IPR016364;IPR:IPR008816"
            );
        }
    }
}<|MERGE_RESOLUTION|>--- conflicted
+++ resolved
@@ -110,17 +110,13 @@
         input_string.pop();
         input_string.push(TERMINATION_CHARACTER.into());
         input_string.shrink_to_fit();
-<<<<<<< HEAD
-
-=======
         proteins.shrink_to_fit();
->>>>>>> b4218e71
         Ok(Self {
             input_string: input_string.into_bytes(),
             proteins
         })
     }
-    
+
 }
 
 impl Index<usize> for Proteins {
