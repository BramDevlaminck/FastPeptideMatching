--- conflicted
+++ resolved
@@ -46,7 +46,6 @@
     res
 }
 
-
 /// Writes the given suffix array with the `sparseness_factor` factor to the given file
 ///
 /// # Arguments
@@ -57,9 +56,9 @@
 /// # Returns
 ///
 /// Returns () if writing away the suffix array succeeded
-/// 
+///
 /// # Errors
-/// 
+///
 /// Returns an io::Error if writing away the suffix array failed
 pub fn write_suffix_array(sparseness_factor: u8, suffix_array: &[i64], filename: &str) -> Result<(), std::io::Error> {
     // create the file
@@ -67,13 +66,8 @@
         .create(true)
         .write(true)
         .truncate(true) // if the file already exists, empty the file
-<<<<<<< HEAD
         .open(filename)?;
     f.write_all(&[sparseness_factor])?; // write the sample rate as the first byte
-=======
-        .open(name)?;
-    f.write_all(&[sample_rate])?; // write the sample rate as the first byte
->>>>>>> c907df10
 
     // write 1 GiB at a time, to minimize extra used memory since we need to translate i64 to [u8; 8]
     let sa_len = suffix_array.len();
@@ -84,7 +78,6 @@
 
     Ok(())
 }
-
 
 /// Loads the suffix array from the file with the given `filename`
 ///
@@ -104,12 +97,11 @@
     file.read_exact(&mut sparseness_factor_buffer).map_err(|_| "Could not read the sample rate from the binary file")?;
     let sparseness_factor = sparseness_factor_buffer[0];
 
-    // this buffer is 1GiB big
     let mut sa = vec![];
     loop {
         let mut buffer = vec![];
         // use take in combination with read_to_end to ensure that the buffer will be completely filled (except when the file is smaller than the buffer)
-        let count = file.take(2 * ONE_GIB as u64).read_to_end(&mut buffer)?;
+        let count = file.take(ONE_GIB as u64).read_to_end(&mut buffer)?;
         if count == 0 {
             break;
         }
